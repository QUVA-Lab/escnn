--- conflicted
+++ resolved
@@ -243,13 +243,9 @@
         G = o3_group(L)
 
         if filter is not None:
-<<<<<<< HEAD
-            self._filter = np.zeros(len(self.angular) * len(self.radial), dtype=np.int)
-=======
             _filter = torch.zeros(self._angular_dim * len(radial), dtype=torch.bool)
 
             js = []
->>>>>>> ffa6af67
             _idx_map = []
             _steerable_idx_map = []
             i = 0
@@ -271,13 +267,6 @@
                     attr.update(attr2)
 
                     if filter(attr):
-<<<<<<< HEAD
-                        self._filter[i] = 1
-                        _idx_map.append(i)
-                    i += 1
-                    
-            dim = int(self._filter.sum())
-=======
                         multiplicity += 1
                         _filter[i:i+dim] = 1
                         _idx_map += list(range(i, i+dim))
@@ -294,7 +283,6 @@
                 )
                 self._num_inv_spaces += multiplicity
                     
->>>>>>> ffa6af67
             self._idx_map = np.array(_idx_map)
             self._steerable_idx_map = np.array(_steerable_idx_map)
         else:
